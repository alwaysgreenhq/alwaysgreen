--- conflicted
+++ resolved
@@ -3,11 +3,7 @@
 
 [project]
 name = "nova-ci-rescue"
-<<<<<<< HEAD
-version = "0.4.1"
-=======
 version = "0.4.2"
->>>>>>> a497160e
 description = "Nova CI-Rescue: automated test fixing agent (MVP)"
 readme = { file = "README.md", content-type = "text/markdown" }
 requires-python = ">=3.10"
@@ -28,21 +24,6 @@
 ]
 
 dependencies = [
-<<<<<<< HEAD
-    "langgraph>=0.2.0",
-    "langchain>=0.2.0",
-    "typer>=0.9.0",
-    "pydantic>=2.5.0",
-    "unidiff>=0.7.5",
-    "httpx>=0.24.0",
-    "python-dotenv>=1.0.0",
-    "rich>=13.0.0",
-    "PyYAML>=6.0.0",
-    "pytest>=7.0.0",
-    "pytest-json-report>=1.5.0",
-    "tomli>=2.0.0;python_version<'3.11'",
-    "openai>=1.0.0",
-=======
   "langgraph>=0.2.0",
   "langchain>=0.2.0",
   "typer>=0.9.0",
@@ -56,7 +37,6 @@
   "pytest-json-report>=1.5.0",
   "tomli>=2.0.0;python_version<'3.11'",
   "openai>=1.0.0",
->>>>>>> a497160e
 ]
 
 [project.urls]

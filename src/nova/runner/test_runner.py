"""
Robust pytest runner with JSON plugin detection, JUnit XML fallback,
and explicit handling of collection/config errors.

Usage (library):
    from nova.runner.test_runner import TestRunner
    failures, junit_xml = TestRunner(Path.cwd(), verbose=True, pytest_args="-k foo").run_tests()
    print(TestRunner.format_failures_table(failures))

Usage (CLI):
    # Installed as `nova`:
    nova fix . --verbose
"""

from __future__ import annotations

import json
import re
import subprocess
import tempfile
import shlex
import sys
from dataclasses import dataclass
import os
import shutil
from pathlib import Path
from typing import List, Optional, Dict, Any, Tuple
import xml.etree.ElementTree as ET
from nova.logger import get_logger

try:
    from rich.console import Console
    _console = Console()
    def _print(msg: str) -> None:
        _console.print(msg)
except Exception:
    # Strip simple [tag]...[/tag] markup when rich is unavailable
    _TAG_RE = re.compile(r"\[(\/?[a-zA-Z][^\]]*)\]")
    def _print(msg: str) -> None:
        print(_TAG_RE.sub("", msg))

@dataclass
class FailingTest:
    """Represents a failing test with its details."""
    name: str
    file: str
    line: int
    short_traceback: str
    full_traceback: Optional[str] = None

    def to_dict(self) -> Dict[str, Any]:
        return {
            "name": self.name,
            "file": self.file,
            "line": self.line,
            "short_traceback": self.short_traceback,
        }

class TestRunner:
    """Runs pytest and captures failing tests."""

    def __init__(self, repo_path: Path, verbose: bool = False, pytest_args: Optional[str] = None):
        self.repo_path = repo_path
        self.verbose = verbose
        self.pytest_args = pytest_args

    # ---- Public API -----------------------------------------------------

    def run_tests(self) -> Tuple[List[FailingTest], Optional[str]]:
        """
        Run pytest and capture all failing tests.

        Returns:
            Tuple of (List of FailingTest objects, JUnit XML report content)
        """
        logger = get_logger()
        logger.info("Running pytest to identify failing tests...", "🔍")

        # Create temp files for reports
        with tempfile.NamedTemporaryFile(mode='w', suffix='.json', delete=False) as tmp:
            json_report_path = tmp.name
        with tempfile.NamedTemporaryFile(mode='w', suffix='.xml', delete=False) as tmp:
            junit_report_path = tmp.name

        junit_xml_content = None

        try:
            # Build the pytest command, preferring a repo-local venv or pytest on PATH.
            cmd = self._build_pytest_cmd(json_report_path, junit_report_path)

            # Append user-provided pytest args (e.g., -k filters)
            if self.pytest_args:
                try:
                    cmd.extend(shlex.split(self.pytest_args))
                except ValueError:
                    cmd.append(self.pytest_args)

            logger = get_logger()
            logger.verbose(f"Command: {' '.join(cmd)}", component="Test Runner")

            # Run pytest (it may exit non-zero when tests fail/collect fails)
            result = subprocess.run(
                cmd,
                capture_output=True,
                text=True,
                cwd=str(self.repo_path),
                timeout=300,
            )
            combined_output = (result.stderr or '') + '\n' + (result.stdout or '')

            # If JSON plugin is missing, pytest will complain about --json-report
            if ("unrecognized arguments" in combined_output and
                ("--json-report" in combined_output or "--json-report-file" in combined_output)):
                cmd_no_json = [
                    a for a in cmd
                    if not (a == "--json-report" or a.startswith("--json-report-file="))
                ]
                logger = get_logger()
                logger.verbose(f"Re-running without json-report: {' '.join(cmd_no_json)}", component="Test Runner")
                result = subprocess.run(
                    cmd_no_json,
                    capture_output=True,
                    text=True,
                    cwd=str(self.repo_path),
                    timeout=300,
                )
                combined_output = (result.stderr or '') + '\n' + (result.stdout or '')

            # Parse JSON report first (best fidelity)
            failing_tests = self._parse_json_report(json_report_path)

            # Read the JUnit XML always, so callers can capture it
            junit_path = Path(junit_report_path)
            if junit_path.exists():
                try:
                    junit_xml_content = junit_path.read_text(encoding="utf-8", errors="replace")
                except Exception:
                    junit_xml_content = None

            # Fallback: parse JUnit if JSON yielded nothing
            if not failing_tests:
                try:
                    failing_tests = self._parse_junit_report(junit_report_path)
                except Exception:
                    # Ignore XML parsing issues; handle via exit code below.
                    pass

            # If still nothing and pytest returned non-zero, surface as a collection/config error
            if not failing_tests:
                # Special-case pytest exit code 5: no tests collected
                if result.returncode == 5:
                    summarized = self._summarize_first_line(combined_output) or "No tests were collected."
                    dummy = FailingTest(
                        name="<no tests collected>",
                        file="<session>",
                        line=0,
                        short_traceback=summarized,
                        full_traceback=combined_output.strip() or None,
                    )
                    logger = get_logger()
                    logger.warning("No tests were collected (pytest exit code 5).")
                    return [dummy], junit_xml_content
                if result.returncode != 0:
                    logger = get_logger()
                    logger.error(f"Pytest exited with code {result.returncode} but no test failures were parsed. Likely a collection/config error.")
                    summarized = self._summarize_first_line(combined_output) or f"Pytest failed with exit code {result.returncode}"
                    dummy = FailingTest(
                        name="<pytest collection error>",
                        file="<session>",
                        line=0,
                        short_traceback=summarized,
                        full_traceback=combined_output.strip() or None,
                    )
                    return [dummy], junit_xml_content
                logger = get_logger()
                logger.success("No failing tests found!")
                return [], junit_xml_content

            logger = get_logger()
            # logger.info(f"Found {len(failing_tests)} failing test(s)", "⚠️")
            return failing_tests, junit_xml_content

        except FileNotFoundError:
            logger = get_logger()
            logger.error("pytest not found in the current interpreter. Activate your venv and install pytest.")
            return [], None
        except subprocess.TimeoutExpired:
            logger = get_logger()
            logger.error("pytest timed out.")
            return [], None
        except Exception as e:
            logger = get_logger()
            logger.error(f"Error running tests: {e}")
            return [], None
        finally:
            # Best-effort cleanup
            try:
                Path(json_report_path).unlink(missing_ok=True)
            except Exception:
                pass
            try:
                Path(junit_report_path).unlink(missing_ok=True)
            except Exception:
                pass

    # ---- Command construction ------------------------------------------

    def _build_pytest_cmd(self, json_report_path: str, junit_report_path: str) -> List[str]:
        """
        Prefer a repo-local venv Python (./.venv/bin/python or ./venv/bin/python).
        If not found, prefer a pytest executable on PATH.
        Otherwise, fall back to the current process's interpreter.
        """
        args = [
            "--tb=short",
            "-q",
            "--json-report",
            f"--json-report-file={json_report_path}",
            f"--junitxml={junit_report_path}",
        ]

        # 1) Repo-local venv python
<<<<<<< HEAD
        venv_candidates = [self.repo_path / ".venv" / "bin" / "python",
                           self.repo_path / "venv" / "bin" / "python"]
=======
        venv_candidates = [
            self.repo_path / ".venv" / "bin" / "python",
            self.repo_path / "venv" / "bin" / "python",
            self.repo_path / ".venv" / "Scripts" / "python.exe",
            self.repo_path / "venv" / "Scripts" / "python.exe",
        ]
>>>>>>> a497160e
        for py in venv_candidates:
            if py.exists():
                return [str(py), "-m", "pytest"] + args

        # 2) Pytest on PATH
        pytest_exe = shutil.which("pytest", path=os.environ.get("PATH"))
        if pytest_exe:
            return [pytest_exe] + args

        # 3) Fallback: the interpreter running Nova (may be pyenv/global)
        return [sys.executable, "-m", "pytest"] + args

    @staticmethod
    def format_failures_table(failures: List[FailingTest]) -> str:
        """Format failing tests as a markdown table suitable for planner/LLM prompts."""
        if not failures:
            return "No failing tests found."

        table = "| Test Name | File:Line | Error |\n"
        table += "|-----------|-----------|-------|\n"

        for test in failures:
            location = f"{test.file}:{test.line}" if (test.file and test.line > 0) else (test.file or "<unknown>")
            st = (test.short_traceback or "")
            error = None
            # Prefer pytest-style error/assert lines
            for line in st.splitlines():
                ls = line.strip()
                if ls.startswith("E "):
                    error = ls[2:].strip()
                    break
                if "AssertionError" in ls or ls.startswith("assert "):
                    error = ls
                    break
            # Fallback: first non-empty line (covers collection/config errors)
            if not error:
                for line in st.splitlines():
                    ls = line.strip()
                    if ls:
                        error = ls
                        break
            if not error:
                error = "Test failed"
            if len(error) > 120:
                error = error[:117] + "..."
            table += f"| {test.name} | {location} | {error} |\n"

        return table

    # ---- Internals ------------------------------------------------------

    def _parse_json_report(self, report_path: str) -> List[FailingTest]:
        """Parse pytest JSON report (from pytest-json-report) to extract failing tests and collectors."""
        try:
            with open(report_path, "r", encoding="utf-8") as f:
                report = json.load(f)
        except (FileNotFoundError, json.JSONDecodeError):
            return []

        failures: List[FailingTest] = []

        for test in report.get("tests", []) or []:
            if test.get("outcome") not in ("failed", "error"):
                continue

            nodeid = test.get("nodeid", "") or ""
            file_part, test_name = self._split_nodeid(nodeid)

            # Pick the most informative longrepr across phases
            longrepr = self._pick_longrepr_from_json_test(test)
            traceback_lines = (longrepr or "").splitlines()
            short_traceback = self._shorten_traceback(traceback_lines)

            line_no = self._extract_line_number(file_part, traceback_lines)

            failures.append(FailingTest(
                name=test_name,
                file=file_part,
                line=line_no,
                short_traceback=short_traceback,
                full_traceback=longrepr or None,
            ))

        # Include collection/collector errors if present
        for col in report.get("collectors", []) or []:
            if col.get("outcome") != "failed":
                continue
            nodeid = col.get("nodeid", "") or ""
            longrepr = col.get("longrepr", "") or ""
            if not isinstance(longrepr, str):
                try:
                    longrepr = json.dumps(longrepr)
                except Exception:
                    longrepr = str(longrepr)

            file_part, test_name = self._split_nodeid(nodeid) if nodeid else ("<collection>", "<collection error>")
            lines = (longrepr or "").splitlines()
            short_traceback = self._shorten_traceback(lines)
            failures.append(FailingTest(
                name=test_name,
                file=file_part,
                line=0,
                short_traceback=short_traceback,
                full_traceback=longrepr or None,
            ))

        return failures

    def _pick_longrepr_from_json_test(self, test: Dict[str, Any]) -> str:
        """Pick the most relevant longrepr among call/setup/teardown phases from JSON report entry."""
        for phase in ("call", "setup", "teardown"):
            sec = test.get(phase) or {}
            longrepr = sec.get("longrepr")
            if isinstance(longrepr, str) and longrepr.strip():
                return longrepr
            if longrepr:
                try:
                    return str(longrepr)
                except Exception:
                    pass
        # Fallback: some JSON reports put it at top-level
        lr = test.get("longrepr")
        if isinstance(lr, str) and lr.strip():
            return lr
        return ""

    def _parse_junit_report(self, report_path: str) -> List[FailingTest]:
        """Parse JUnit XML report (xunit2) to extract failing/error tests as fallback."""
        p = Path(report_path)
        if not p.exists():
            return []

        try:
            tree = ET.parse(str(p))
            root = tree.getroot()
        except ET.ParseError:
            return []

        failures: List[FailingTest] = []

        for tc in root.iter("testcase"):
            failure_el = tc.find("failure")
            error_el = tc.find("error")
            if failure_el is None and error_el is None:
                continue
            problem_el = failure_el or error_el

            name = tc.get("name") or "<unknown>"
            classname = tc.get("classname") or ""
            display_name = f"{classname}::{name}" if (classname and "::" not in name) else name

            # File/line are often absent in JUnit; try several fallbacks
            file_part = tc.get("file") or ""
            line_no = self._safe_int(tc.get("line") or "0")

            if not file_part and classname:
                # Convert module-like to path hint; not perfect, but helpful.
                file_part = classname.replace(".", "/") + ".py"

            message = (problem_el.get("message") or "").strip()
            text = (problem_el.text or "").strip()
            short = message or text or "Test failed"

            failures.append(FailingTest(
                name=display_name,
                file=file_part or "<unknown>",
                line=line_no,
                short_traceback=short,
                full_traceback=text or None,
            ))

        return failures

    # ---- Helpers --------------------------------------------------------

    def _split_nodeid(self, nodeid: str) -> Tuple[str, str]:
        """
        Split pytest nodeid into (file_part, test_display_name).
        Examples:
            tests/test_foo.py::TestX::test_y -> ("tests/test_foo.py", "TestX.test_y")
            tests/test_foo.py::test_bar      -> ("tests/test_foo.py", "test_bar")
        """
        file_part = nodeid
        test_name = Path(nodeid).stem
        if "::" in nodeid:
            file_part, test_part = nodeid.split("::", 1)
            test_name = test_part.replace("::", ".")
        # Normalize if nodeid accidentally includes repo root name
        repo_name = self.repo_path.name
        if file_part.startswith(f"{repo_name}/"):
            file_part = file_part[len(repo_name) + 1 :]
        return file_part, test_name

    def _shorten_traceback(self, lines: List[str]) -> str:
        out: List[str] = []
        for ln in lines:
            out.append(ln)
            if ln.strip().startswith("E "):  # error line
                break
            if len(out) >= 5:
                break
        return "\n".join(out) if out else "Test failed"

    def _extract_line_number(self, file_part: str, traceback_lines: List[str]) -> int:
        # Prefer pattern "path/to/file.py:123"
        if file_part:
            m = re.search(rf"({re.escape(file_part)})[:](\d+)", "\n".join(traceback_lines))
            if m:
                return self._safe_int(m.group(2))
        # Heuristic: look for ".../file.py:<line>"
        for ln in traceback_lines:
            if file_part in ln and ":" in ln:
                parts = ln.split(":")
                for i, part in enumerate(parts):
                    if file_part in part and i + 1 < len(parts):
                        return self._safe_int(parts[i + 1].split()[0])
        return 0

    def _summarize_first_line(self, text: str) -> str:
        if not text:
            return ""
        # Prefer pytest-style error lines or common import errors
        patterns = [
            r"^E +.*",
            r".*ModuleNotFoundError.*",
            r".*ImportError.*",
            r".*ERROR.*",
        ]
        for pat in patterns:
            m = re.search(pat, text, flags=re.MULTILINE)
            if m:
                return m.group(0).strip()
        for line in text.splitlines():
            s = line.strip()
            if s:
                return s
        return ""

    def _safe_int(self, s: str) -> int:
        try:
            return int(s)
        except Exception:
            return 0<|MERGE_RESOLUTION|>--- conflicted
+++ resolved
@@ -30,18 +30,24 @@
 
 try:
     from rich.console import Console
+
     _console = Console()
+
     def _print(msg: str) -> None:
         _console.print(msg)
+
 except Exception:
     # Strip simple [tag]...[/tag] markup when rich is unavailable
     _TAG_RE = re.compile(r"\[(\/?[a-zA-Z][^\]]*)\]")
+
     def _print(msg: str) -> None:
         print(_TAG_RE.sub("", msg))
+
 
 @dataclass
 class FailingTest:
     """Represents a failing test with its details."""
+
     name: str
     file: str
     line: int
@@ -56,10 +62,13 @@
             "short_traceback": self.short_traceback,
         }
 
+
 class TestRunner:
     """Runs pytest and captures failing tests."""
 
-    def __init__(self, repo_path: Path, verbose: bool = False, pytest_args: Optional[str] = None):
+    def __init__(
+        self, repo_path: Path, verbose: bool = False, pytest_args: Optional[str] = None
+    ):
         self.repo_path = repo_path
         self.verbose = verbose
         self.pytest_args = pytest_args
@@ -77,9 +86,9 @@
         logger.info("Running pytest to identify failing tests...", "🔍")
 
         # Create temp files for reports
-        with tempfile.NamedTemporaryFile(mode='w', suffix='.json', delete=False) as tmp:
+        with tempfile.NamedTemporaryFile(mode="w", suffix=".json", delete=False) as tmp:
             json_report_path = tmp.name
-        with tempfile.NamedTemporaryFile(mode='w', suffix='.xml', delete=False) as tmp:
+        with tempfile.NamedTemporaryFile(mode="w", suffix=".xml", delete=False) as tmp:
             junit_report_path = tmp.name
 
         junit_xml_content = None
@@ -106,17 +115,23 @@
                 cwd=str(self.repo_path),
                 timeout=300,
             )
-            combined_output = (result.stderr or '') + '\n' + (result.stdout or '')
+            combined_output = (result.stderr or "") + "\n" + (result.stdout or "")
 
             # If JSON plugin is missing, pytest will complain about --json-report
-            if ("unrecognized arguments" in combined_output and
-                ("--json-report" in combined_output or "--json-report-file" in combined_output)):
+            if "unrecognized arguments" in combined_output and (
+                "--json-report" in combined_output
+                or "--json-report-file" in combined_output
+            ):
                 cmd_no_json = [
-                    a for a in cmd
+                    a
+                    for a in cmd
                     if not (a == "--json-report" or a.startswith("--json-report-file="))
                 ]
                 logger = get_logger()
-                logger.verbose(f"Re-running without json-report: {' '.join(cmd_no_json)}", component="Test Runner")
+                logger.verbose(
+                    f"Re-running without json-report: {' '.join(cmd_no_json)}",
+                    component="Test Runner",
+                )
                 result = subprocess.run(
                     cmd_no_json,
                     capture_output=True,
@@ -124,7 +139,7 @@
                     cwd=str(self.repo_path),
                     timeout=300,
                 )
-                combined_output = (result.stderr or '') + '\n' + (result.stdout or '')
+                combined_output = (result.stderr or "") + "\n" + (result.stdout or "")
 
             # Parse JSON report first (best fidelity)
             failing_tests = self._parse_json_report(json_report_path)
@@ -133,7 +148,9 @@
             junit_path = Path(junit_report_path)
             if junit_path.exists():
                 try:
-                    junit_xml_content = junit_path.read_text(encoding="utf-8", errors="replace")
+                    junit_xml_content = junit_path.read_text(
+                        encoding="utf-8", errors="replace"
+                    )
                 except Exception:
                     junit_xml_content = None
 
@@ -149,7 +166,10 @@
             if not failing_tests:
                 # Special-case pytest exit code 5: no tests collected
                 if result.returncode == 5:
-                    summarized = self._summarize_first_line(combined_output) or "No tests were collected."
+                    summarized = (
+                        self._summarize_first_line(combined_output)
+                        or "No tests were collected."
+                    )
                     dummy = FailingTest(
                         name="<no tests collected>",
                         file="<session>",
@@ -162,8 +182,13 @@
                     return [dummy], junit_xml_content
                 if result.returncode != 0:
                     logger = get_logger()
-                    logger.error(f"Pytest exited with code {result.returncode} but no test failures were parsed. Likely a collection/config error.")
-                    summarized = self._summarize_first_line(combined_output) or f"Pytest failed with exit code {result.returncode}"
+                    logger.error(
+                        f"Pytest exited with code {result.returncode} but no test failures were parsed. Likely a collection/config error."
+                    )
+                    summarized = (
+                        self._summarize_first_line(combined_output)
+                        or f"Pytest failed with exit code {result.returncode}"
+                    )
                     dummy = FailingTest(
                         name="<pytest collection error>",
                         file="<session>",
@@ -182,7 +207,9 @@
 
         except FileNotFoundError:
             logger = get_logger()
-            logger.error("pytest not found in the current interpreter. Activate your venv and install pytest.")
+            logger.error(
+                "pytest not found in the current interpreter. Activate your venv and install pytest."
+            )
             return [], None
         except subprocess.TimeoutExpired:
             logger = get_logger()
@@ -205,7 +232,9 @@
 
     # ---- Command construction ------------------------------------------
 
-    def _build_pytest_cmd(self, json_report_path: str, junit_report_path: str) -> List[str]:
+    def _build_pytest_cmd(
+        self, json_report_path: str, junit_report_path: str
+    ) -> List[str]:
         """
         Prefer a repo-local venv Python (./.venv/bin/python or ./venv/bin/python).
         If not found, prefer a pytest executable on PATH.
@@ -220,17 +249,12 @@
         ]
 
         # 1) Repo-local venv python
-<<<<<<< HEAD
-        venv_candidates = [self.repo_path / ".venv" / "bin" / "python",
-                           self.repo_path / "venv" / "bin" / "python"]
-=======
         venv_candidates = [
             self.repo_path / ".venv" / "bin" / "python",
             self.repo_path / "venv" / "bin" / "python",
             self.repo_path / ".venv" / "Scripts" / "python.exe",
             self.repo_path / "venv" / "Scripts" / "python.exe",
         ]
->>>>>>> a497160e
         for py in venv_candidates:
             if py.exists():
                 return [str(py), "-m", "pytest"] + args
@@ -253,8 +277,12 @@
         table += "|-----------|-----------|-------|\n"
 
         for test in failures:
-            location = f"{test.file}:{test.line}" if (test.file and test.line > 0) else (test.file or "<unknown>")
-            st = (test.short_traceback or "")
+            location = (
+                f"{test.file}:{test.line}"
+                if (test.file and test.line > 0)
+                else (test.file or "<unknown>")
+            )
+            st = test.short_traceback or ""
             error = None
             # Prefer pytest-style error/assert lines
             for line in st.splitlines():
@@ -306,13 +334,15 @@
 
             line_no = self._extract_line_number(file_part, traceback_lines)
 
-            failures.append(FailingTest(
-                name=test_name,
-                file=file_part,
-                line=line_no,
-                short_traceback=short_traceback,
-                full_traceback=longrepr or None,
-            ))
+            failures.append(
+                FailingTest(
+                    name=test_name,
+                    file=file_part,
+                    line=line_no,
+                    short_traceback=short_traceback,
+                    full_traceback=longrepr or None,
+                )
+            )
 
         # Include collection/collector errors if present
         for col in report.get("collectors", []) or []:
@@ -326,16 +356,22 @@
                 except Exception:
                     longrepr = str(longrepr)
 
-            file_part, test_name = self._split_nodeid(nodeid) if nodeid else ("<collection>", "<collection error>")
+            file_part, test_name = (
+                self._split_nodeid(nodeid)
+                if nodeid
+                else ("<collection>", "<collection error>")
+            )
             lines = (longrepr or "").splitlines()
             short_traceback = self._shorten_traceback(lines)
-            failures.append(FailingTest(
-                name=test_name,
-                file=file_part,
-                line=0,
-                short_traceback=short_traceback,
-                full_traceback=longrepr or None,
-            ))
+            failures.append(
+                FailingTest(
+                    name=test_name,
+                    file=file_part,
+                    line=0,
+                    short_traceback=short_traceback,
+                    full_traceback=longrepr or None,
+                )
+            )
 
         return failures
 
@@ -380,7 +416,9 @@
 
             name = tc.get("name") or "<unknown>"
             classname = tc.get("classname") or ""
-            display_name = f"{classname}::{name}" if (classname and "::" not in name) else name
+            display_name = (
+                f"{classname}::{name}" if (classname and "::" not in name) else name
+            )
 
             # File/line are often absent in JUnit; try several fallbacks
             file_part = tc.get("file") or ""
@@ -394,13 +432,15 @@
             text = (problem_el.text or "").strip()
             short = message or text or "Test failed"
 
-            failures.append(FailingTest(
-                name=display_name,
-                file=file_part or "<unknown>",
-                line=line_no,
-                short_traceback=short,
-                full_traceback=text or None,
-            ))
+            failures.append(
+                FailingTest(
+                    name=display_name,
+                    file=file_part or "<unknown>",
+                    line=line_no,
+                    short_traceback=short,
+                    full_traceback=text or None,
+                )
+            )
 
         return failures
 
@@ -437,7 +477,9 @@
     def _extract_line_number(self, file_part: str, traceback_lines: List[str]) -> int:
         # Prefer pattern "path/to/file.py:123"
         if file_part:
-            m = re.search(rf"({re.escape(file_part)})[:](\d+)", "\n".join(traceback_lines))
+            m = re.search(
+                rf"({re.escape(file_part)})[:](\d+)", "\n".join(traceback_lines)
+            )
             if m:
                 return self._safe_int(m.group(2))
         # Heuristic: look for ".../file.py:<line>"

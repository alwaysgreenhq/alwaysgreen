import importlib.metadata
<<<<<<< HEAD
from pathlib import Path

try:
    __version__ = importlib.metadata.version('nova-ci-rescue')
except importlib.metadata.PackageNotFoundError:
    # Fallback for development - try to read from pyproject.toml
    try:
        try:
            # Python 3.11+
            import tomllib
        except ImportError:
            # Python < 3.11
            import tomli as tomllib
        
        root = Path(__file__).parent.parent.parent
        with open(root / 'pyproject.toml', 'rb') as f:
            pyproject = tomllib.load(f)
            __version__ = pyproject['project']['version']
    except:
        # If all else fails, use a default
        __version__ = '0.4.1'
=======
import sys
from pathlib import Path

try:
    __version__ = importlib.metadata.version("nova-ci-rescue")
except importlib.metadata.PackageNotFoundError:
    # Fallback for development - try to read from pyproject.toml
    try:
        if sys.version_info >= (3, 11):
            import tomllib
        else:
            import tomli as tomllib

        root = Path(__file__).parent.parent.parent
        with open(root / "pyproject.toml", "rb") as f:
            pyproject = tomllib.load(f)
            __version__ = pyproject["project"]["version"]
    except Exception:
        # If all else fails, use a default
        __version__ = "0.4.2"
>>>>>>> 59f15beb
<|MERGE_RESOLUTION|>--- conflicted
+++ resolved
@@ -1,45 +1,22 @@
 import importlib.metadata
-<<<<<<< HEAD
-from pathlib import Path
-
-try:
-    __version__ = importlib.metadata.version('nova-ci-rescue')
-except importlib.metadata.PackageNotFoundError:
-    # Fallback for development - try to read from pyproject.toml
-    try:
-        try:
-            # Python 3.11+
-            import tomllib
-        except ImportError:
-            # Python < 3.11
-            import tomli as tomllib
-        
-        root = Path(__file__).parent.parent.parent
-        with open(root / 'pyproject.toml', 'rb') as f:
-            pyproject = tomllib.load(f)
-            __version__ = pyproject['project']['version']
-    except:
-        # If all else fails, use a default
-        __version__ = '0.4.1'
-=======
 import sys
 from pathlib import Path
 
 try:
+    # Preferred: installed package metadata
     __version__ = importlib.metadata.version("nova-ci-rescue")
 except importlib.metadata.PackageNotFoundError:
-    # Fallback for development - try to read from pyproject.toml
+    # Dev fallback: read version from pyproject.toml
     try:
         if sys.version_info >= (3, 11):
-            import tomllib
+            import tomllib  # stdlib
         else:
-            import tomli as tomllib
+            import tomli as tomllib  # backport
 
-        root = Path(__file__).parent.parent.parent
+        root = Path(__file__).resolve().parents[2]  # repo root
         with open(root / "pyproject.toml", "rb") as f:
             pyproject = tomllib.load(f)
             __version__ = pyproject["project"]["version"]
     except Exception:
-        # If all else fails, use a default
-        __version__ = "0.4.2"
->>>>>>> 59f15beb
+        # Last resort default (keep in sync with your latest tag)
+        __version__ = "0.4.2"
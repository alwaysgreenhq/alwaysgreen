--- conflicted
+++ resolved
@@ -1,130 +1,22 @@
 # Nova CI-Rescue
 
-[![PyPI](https://img.shields.io/pypi/v/nova-ci-rescue)](https://pypi.org/project/nova-ci-rescue/)
-[![CI](https://github.com/novasolve/ci-auto-rescue/actions/workflows/ci.yml/badge.svg)](https://github.com/novasolve/ci-auto-rescue/actions/workflows/ci.yml)
-[![License: MIT](https://img.shields.io/badge/License-MIT-yellow.svg)](LICENSE)
-![Python](https://img.shields.io/pypi/pyversions/nova-ci-rescue)
+<!-- Build & Test Status -->
+[![CI](https://github.com/novasolve/ci-auto-rescue/actions/workflows/ci.yml/badge.svg?branch=main)](https://github.com/novasolve/ci-auto-rescue/actions/workflows/ci.yml)
+[![Coverage](https://codecov.io/gh/novasolve/ci-auto-rescue/branch/main/graph/badge.svg?token=CODECOV_TOKEN)](https://codecov.io/gh/novasolve/ci-auto-rescue)
+
+<!-- Package & Compatibility -->
+[![PyPI](https://img.shields.io/pypi/v/nova-ci-rescue?label=PyPI)](https://pypi.org/project/nova-ci-rescue/)
+![Python Versions](https://img.shields.io/pypi/pyversions/nova-ci-rescue?color=blue)
+
+<!-- Quality & Best Practices -->
 [![pre-commit](https://img.shields.io/badge/pre--commit-enabled-brightgreen?logo=pre-commit&logoColor=white)](https://pre-commit.com/)
 [![Code style: black](https://img.shields.io/badge/code%20style-black-000000.svg)](https://github.com/psf/black)
 
-<<<<<<< HEAD
-[![Install Nova CI‑Rescue](https://img.shields.io/badge/Install-GitHub%20App-blue?logo=github)](https://github.com/apps/nova-ci-rescue/installations/new)
+<!-- License & Compliance -->
+[![License: MIT](https://img.shields.io/badge/License-MIT-yellow.svg)](LICENSE)
+[![OpenSSF Best Practices](https://bestpractices.coreinfrastructure.org/projects/PROJECT_ID/badge)](https://bestpractices.coreinfrastructure.org/projects/PROJECT_ID)
 
-Nova keeps your main branch green by automatically fixing failing tests in pull requests. When CI fails, Nova analyzes the failures, proposes focused edits, and opens a reviewable PR with patches and artifacts.
-
-## Why Nova CI-Rescue?
-
-**Safe-by-default**: Nova never pushes directly to your branches – it creates a separate fix branch and PR for review. All actions are bounded by guardrails (timeouts, max iterations, rate limits, file allow/deny lists) to prevent runaway changes. By default it focuses on minimal diffs ("patch" mode) rather than wholesale rewrites, unless explicitly allowed.
-
-**Transparent & auditable**: Every auto-fix comes with a detailed diff and explanation. Nova can save all artifacts (patch files, test outputs, LLM reasoning traces) for later audit. Logs are kept in JSONL format for easy search, and output artifacts can be uploaded in CI for maintainers to inspect.
-
-**GitHub-native**: Nova runs as a GitHub Action triggered by your CI workflow or via a GitHub App, requiring only minimal permissions (content and pull request writes). It posts a PR comment or status check to inform you of what it's doing, and integrates into your normal PR review process – no new tools or dashboards to learn.
-
-**Fast to try**: Get started in minutes. You can demo Nova locally with a single command (see below), and enable it in CI by adding one workflow file (copy-paste example provided). No lengthy setup or training phase required.
-
-**Focused CI fixer**: Nova runs your test suite, identifies the failing tests, and iteratively attempts fixes until the tests pass or limits are reached. It doesn't blindly rewrite your code; it pinpoints failures and addresses them one by one. This keeps fixes scoped and relevant to the observed failures.
-
-## How It Works
-
-Nova employs an intelligent loop of Planner → Patch Actor → Critic (inspired by human code review):
-
-**Planner**: The LLM analyzes failing test outputs and devises a plan for what to fix (e.g. which function or logic to change). It focuses only on the tests that failed and their causes.
-
-**Actor**: Following the plan, the LLM suggests a code patch (a unified diff) to implement the fix. Nova applies this patch to a new git branch, without touching your main or PR branch.
-
-**Critic**: Nova then reviews the patch using a second LLM pass. If the patch is judged likely to resolve the issue and not introduce obvious problems, Nova proceeds – otherwise it rejects the patch and feeds the Critic's feedback into the next iteration.
-
-**Test & Iterate**: After an approved patch, Nova runs the test suite again. If tests are still failing, it loops back to the Planner with the Critic's feedback, for up to NOVA_MAX_ITERS attempts (default 5). This loop stops as soon as all tests pass or a safety limit is hit. In the end, Nova opens a pull request with the final patch and attaches logs/artifacts for review. The original failing PR is left unchanged (aside from a non-blocking comment or status) so maintainers retain full control over what gets merged.
-
-## Getting Started
-
-### Quick Demo (Local)
-
-You can try Nova locally on a toy project to see how it works, without any configuration. Just make sure you have Python 3.10+ and an API key:
-
-```bash
-pip install nova-ci-rescue && \
-export OPENAI_API_KEY=sk-...  && \
-git clone https://github.com/novasolve/ci-auto-rescue.git && \
-nova fix ci-auto-rescue/examples/demos/demo_broken_project
-```
-
-This will install Nova and run it on a small deliberately broken repo (a failing calculator test), creating a fix branch and printing out how Nova analyzes and fixes the tests. You'll see Nova's plan, the patch diff, and the test results as it works – nothing is pushed to any remote.
-
-### Automated CI Fixes (GitHub Action)
-
-To have Nova automatically rescue failing PRs in your project, add a CI step. The easiest integration is via a GitHub Actions workflow that triggers on a failed test run. For example, save the following as `.github/workflows/nova-ci-rescue.yml`:
-
-```yaml
-name: Nova CI-Rescue
-on:
-  workflow_run:
-    workflows: ["CI"] # run after your primary CI workflow
-    types: [completed]
-
-jobs:
-  rescue:
-    runs-on: ubuntu-latest
-    if: ${{ github.event.workflow_run.conclusion == 'failure' &&
-      github.event.workflow_run.event == 'pull_request' &&
-      github.event.workflow_run.head_repository.full_name == github.repository }}
-    permissions:
-      contents: write # allow creating fix branch
-      pull-requests: write # allow opening PRs
-    steps:
-      - uses: actions/checkout@v4
-        with:
-          repository: ${{ github.event.workflow_run.head_repository.full_name }}
-          ref: ${{ github.event.workflow_run.head_branch }}
-      - uses: actions/setup-python@v5
-        with:
-          python-version: "3.11"
-      - name: Install Nova and deps
-        run: |
-          python -m pip install -U pip
-          pip install nova-ci-rescue pytest
-      - name: Run Nova auto-fix
-        env:
-          OPENAI_API_KEY: ${{ secrets.OPENAI_API_KEY }}
-          GITHUB_TOKEN: ${{ secrets.GITHUB_TOKEN }}
-        run: nova fix . --max-iters 5 --timeout 300
-      - name: Verify tests pass
-        run: pytest -q
-```
-
-<small>(Make sure to update workflows: ["CI"] above to match the name of your main test workflow.)</small>
-
-In this setup, whenever your primary CI workflow fails on a pull request, Nova will automatically run in a follow-up job. It checks out the PR code, installs Nova and your test dependencies, and invokes `nova fix .`. Nova will create a new branch (e.g. `nova-fix-123`) with proposed fixes and open a PR against the original branch. The workflow then runs tests again to confirm the fixes. Nova also posts a comment on the original PR to summarize the outcome. All of this requires only standard GitHub tokens and runs entirely in your CI – no external services involved except the LLM API calls.
-
-**GitHub App Alternative**: Nova is also available as a GitHub App that can be installed on your repo for a more turnkey setup (the App handles posting PR comments and opening fix PRs on your behalf). This uses the same underlying action and requires you to provide an API key via repo secrets. Refer to the [Quickstart guide](docs/QUICKSTART.md) for details.
-
-## Configuration & Safety
-
-Nova is highly configurable to suit your project's needs, but comes with conservative defaults out of the box. Key runtime settings include timeouts, iteration limits, model selection, and telemetry, which can be set via CLI flags or environment variables (see [CONFIGURATION.md](docs/CONFIGURATION.md) for the full reference). For example, a minimal `.env` configuration might look like:
-
-```bash
-OPENAI_API_KEY=sk-your-openai-key       # or ANTHROPIC_API_KEY for Anthropic Claude
-#NOVA_DEFAULT_LLM_MODEL=claude-3-5      # (optional) use Anthropic model instead of GPT-4
-NOVA_ENABLE_TELEMETRY=true             # enable saving patches & reports for audit (off by default)
-#NOVA_MAX_ITERS=5                      # max fix iterations (default 5)
-#NOVA_RUN_TIMEOUT_SEC=300              # overall run timeout in seconds (default 300)
-```
-
-By default, Nova will give up after ~5 minutes or 5 fix attempts per PR, whichever comes first. It also limits the scope of changes to avoid over-corrections: for instance, no more than ~200 lines across 10 files will be modified in a single run, and certain paths (config, deployment, secrets) are never touched. All code is executed in a sandboxed environment (your CI runner) with no network calls except to the LLM API, and Nova only accesses files within your repository. You can adjust the limits above if your project requires it, but the defaults aim to err on the side of caution.
-
-**Privacy**: Nova does not send your code or test data anywhere except to your chosen LLM (via API calls using your provided key). There is no telemetry sent to the Nova developers unless you opt-in to share data. Enabling `NOVA_ENABLE_TELEMETRY` only saves logs and artifacts locally (or in your CI artifacts) for your own auditing purposes.
-
-## Contributing
-
-Contributions, feedback, and test reports are welcome! If you encounter issues or have ideas, please open an issue or pull request. Before contributing, please see our [CONTRIBUTING.md](CONTRIBUTING.md) for guidelines, and note that all participants are expected to uphold our [Code of Conduct](CODE_OF_CONDUCT.md).
-=======
-[![PyPI](https://img.shields.io/pypi/v/nova-ci-rescue)](https://pypi.org/project/nova-ci-rescue/)
-[![CI](https://github.com/novasolve/ci-auto-rescue/actions/workflows/ci.yml/badge.svg)](https://github.com/novasolve/ci-auto-rescue/actions/workflows/ci.yml)
-[![License: MIT](https://img.shields.io/badge/License-MIT-yellow.svg)](LICENSE)
-![Python](https://img.shields.io/pypi/pyversions/nova-ci-rescue)
-[![pre-commit](https://img.shields.io/badge/pre--commit-enabled-brightgreen?logo=pre-commit&logoColor=white)](https://pre-commit.com/)
-[![Code style: black](https://img.shields.io/badge/code%20style-black-000000.svg)](https://github.com/psf/black)
-
+<!-- Installation -->
 [![Install Nova CI‑Rescue](https://img.shields.io/badge/Install-GitHub%20App-blue?logo=github)](https://github.com/apps/nova-ci-rescue/installations/new)
 [![Add to Slack (beta)](https://img.shields.io/badge/Add%20to%20Slack-beta-4A154B?logo=slack&logoColor=white)](#slack-integration-beta)
 
@@ -239,14 +131,9 @@
 ## License
 
 This project is licensed under the MIT License – see [LICENSE](LICENSE) for details.
->>>>>>> 3f73b84f
 
-## License
+---
 
-This project is licensed under the MIT License – see [LICENSE](LICENSE) for details.
+### Slack integration (beta)
 
-<<<<<<< HEAD
----
-=======
-Slack notifications are currently in private beta. If you're interested, open an issue or contact us and we'll add you to the waitlist. The button above is a placeholder until the public app is available.
->>>>>>> 3f73b84f
+Slack notifications are currently in private beta. If you're interested, open an issue or contact us and we'll add you to the waitlist. The button above is a placeholder until the public app is available.
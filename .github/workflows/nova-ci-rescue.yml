name: Nova CI-Rescue (DISABLED)

# DISABLED: Uncomment the 'on' section below to re-enable
# on:
#   push:
#     branches:
#       - main
#       - "feature/**"
#   pull_request:
#     types: [opened, synchronize, reopened, labeled]
#   workflow_dispatch:
#     inputs:
#       pr_number:
#         description: "PR to run Nova on (optional)"
#         required: false

# Workflow disabled - no triggers active
on: []

permissions:
  contents: write # Needed for pushing fixes
  pull-requests: write # For commenting or opening PRs
  issues: write # For commenting on issues

jobs:
  test-and-auto-fix:
    runs-on: ubuntu-latest

    steps:
      - name: Checkout repository
        uses: actions/checkout@v4
        with:
          fetch-depth: 0

      - name: Set up Python
        uses: actions/setup-python@v5
        with:
          python-version: "3.12"

      - name: Install dependencies
        run: |
          python -m pip install --upgrade pip
<<<<<<< HEAD
          # Install Nova from this local directory
          pip install -e ./src
          # Install test dependencies
=======
          # Install Nova locally if present, else from PyPI
          if [ -d "./src" ]; then
            pip install -e ./src
          else
            pip install nova-ci-rescue
          fi
>>>>>>> a497160e
          pip install pytest pytest-cov pytest-json-report

      - name: Run initial tests
        id: initial-tests
        continue-on-error: true
        run: |
          echo "Running initial test suite..."
          pytest demo_workspace/tests -v --tb=short > test_results.txt 2>&1 || echo "TESTS_FAILED=true" >> $GITHUB_OUTPUT
          cat test_results.txt

      - name: Run Nova Auto-Fix if tests failed
        if: steps.initial-tests.outputs.TESTS_FAILED == 'true' || github.event_name == 'workflow_dispatch'
        env:
          OPENAI_API_KEY: ${{ secrets.OPENAI_API_KEY }}
          ANTHROPIC_API_KEY: ${{ secrets.ANTHROPIC_API_KEY }}
          NOVA_LLM_MODEL: ${{ secrets.NOVA_DEFAULT_LLM_MODEL || 'gpt-5' }}
        run: |
          echo "Running Nova CI-Rescue..."
          cd demo_workspace || true
          nova fix . --max-iters 3 --timeout 300

      - name: Run tests after fix
        if: steps.initial-tests.outputs.TESTS_FAILED == 'true'
        run: |
          echo "Running tests after Nova fix..."
          pytest demo_workspace/tests -v

      - name: Upload Nova artifacts
        if: always()
        uses: actions/upload-artifact@v4
        with:
          name: nova-run-artifacts
          path: |
            demo_workspace/.nova/
<<<<<<< HEAD
            test_results.txt


# Alternative workflow for running Nova on demand
---
name: Nova CI-Rescue Manual

on:
  workflow_dispatch:
    inputs:
      target_directory:
        description: "Directory to run Nova fix on"
        required: false
        default: "demo_workspace"
      max_iterations:
        description: "Maximum fix iterations"
        required: false
        default: "3"
      llm_model:
        description: "LLM model to use (gpt-5, gpt-4o, claude-3.5-sonnet)"
        required: false
        default: "gpt-5"

jobs:
  nova-manual-fix:
    runs-on: ubuntu-latest
    permissions:
      contents: write
      pull-requests: write

    steps:
      - uses: actions/checkout@v4
        with:
          fetch-depth: 0

      - uses: actions/setup-python@v4
        with:
          python-version: "3.12"

      - name: Install Nova and dependencies
        run: |
          python -m pip install --upgrade pip
          pip install -e ./src
          pip install pytest pytest-json-report

      - name: Run Nova Fix
        env:
          OPENAI_API_KEY: ${{ secrets.OPENAI_API_KEY }}
          ANTHROPIC_API_KEY: ${{ secrets.ANTHROPIC_API_KEY }}
          NOVA_LLM_MODEL: ${{ github.event.inputs.llm_model }}
        run: |
          cd ${{ github.event.inputs.target_directory }}
          python -m nova.cli fix . --max-iters ${{ github.event.inputs.max_iterations }}

      - name: Upload artifacts
        if: always()
        uses: actions/upload-artifact@v4
        with:
          name: nova-manual-run-${{ github.run_number }}
          path: ${{ github.event.inputs.target_directory }}/.nova/
=======
            test_results.txt
>>>>>>> a497160e
<|MERGE_RESOLUTION|>--- conflicted
+++ resolved
@@ -40,18 +40,12 @@
       - name: Install dependencies
         run: |
           python -m pip install --upgrade pip
-<<<<<<< HEAD
-          # Install Nova from this local directory
-          pip install -e ./src
-          # Install test dependencies
-=======
           # Install Nova locally if present, else from PyPI
           if [ -d "./src" ]; then
             pip install -e ./src
           else
             pip install nova-ci-rescue
           fi
->>>>>>> a497160e
           pip install pytest pytest-cov pytest-json-report
 
       - name: Run initial tests
@@ -86,67 +80,4 @@
           name: nova-run-artifacts
           path: |
             demo_workspace/.nova/
-<<<<<<< HEAD
-            test_results.txt
-
-
-# Alternative workflow for running Nova on demand
----
-name: Nova CI-Rescue Manual
-
-on:
-  workflow_dispatch:
-    inputs:
-      target_directory:
-        description: "Directory to run Nova fix on"
-        required: false
-        default: "demo_workspace"
-      max_iterations:
-        description: "Maximum fix iterations"
-        required: false
-        default: "3"
-      llm_model:
-        description: "LLM model to use (gpt-5, gpt-4o, claude-3.5-sonnet)"
-        required: false
-        default: "gpt-5"
-
-jobs:
-  nova-manual-fix:
-    runs-on: ubuntu-latest
-    permissions:
-      contents: write
-      pull-requests: write
-
-    steps:
-      - uses: actions/checkout@v4
-        with:
-          fetch-depth: 0
-
-      - uses: actions/setup-python@v4
-        with:
-          python-version: "3.12"
-
-      - name: Install Nova and dependencies
-        run: |
-          python -m pip install --upgrade pip
-          pip install -e ./src
-          pip install pytest pytest-json-report
-
-      - name: Run Nova Fix
-        env:
-          OPENAI_API_KEY: ${{ secrets.OPENAI_API_KEY }}
-          ANTHROPIC_API_KEY: ${{ secrets.ANTHROPIC_API_KEY }}
-          NOVA_LLM_MODEL: ${{ github.event.inputs.llm_model }}
-        run: |
-          cd ${{ github.event.inputs.target_directory }}
-          python -m nova.cli fix . --max-iters ${{ github.event.inputs.max_iterations }}
-
-      - name: Upload artifacts
-        if: always()
-        uses: actions/upload-artifact@v4
-        with:
-          name: nova-manual-run-${{ github.run_number }}
-          path: ${{ github.event.inputs.target_directory }}/.nova/
-=======
-            test_results.txt
->>>>>>> a497160e
+            test_results.txt